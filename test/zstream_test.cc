--- conflicted
+++ resolved
@@ -83,12 +83,8 @@
   }
 
   stream.del_reader(id);
-<<<<<<< HEAD
   printf( "%zd\n", remain_bytes);
   return passed;
-=======
-  return passed && (remain_bytes == 0);
->>>>>>> 8840fe3b
 }
 
 template <typename T>
@@ -103,11 +99,7 @@
   nbyte = nbyte / sizeof(T) * sizeof(T);
 
   xoros256ss rnd0(seed);
-<<<<<<< HEAD
   xoros256ss rnd1(50);  // To generate random write sizes.
-=======
-  xoros256ss rnd1(5);  // To generate random write sizes.
->>>>>>> 8840fe3b
 
   int64_t remain_bytes = nbyte;
   while (remain_bytes > 0) {
@@ -175,14 +167,12 @@
 
     remain_bytes -= ptr.size();
   }
-<<<<<<< HEAD
+
   if ( remain_bytes != 0 ){
     printf( "This is an error %zd\n", remain_bytes);
     passed = false;
   }
-=======
-
->>>>>>> 8840fe3b
+
   stream.del_reader(id);
   return remain_bytes == 0;
 }
@@ -217,17 +207,12 @@
   }
 
   // Create writers.
-<<<<<<< HEAD
   std::future<ssize_t> resultw = std::async(std::launch::async,
                                             writer<T>,
                                             std::ref(stream),
                                             num_bytes,
                                             1,
                                             randomize);
-=======
-  std::future<ssize_t> resultw = std::async(
-      std::launch::async, writer<T>, std::ref(stream), num_bytes, 1, randomize);
->>>>>>> 8840fe3b
 
   bool passed = true;
   for (ssize_t ii = 0; ii < num_reader; ii++) {
@@ -238,7 +223,6 @@
   return passed;
 }
 
-<<<<<<< HEAD
 //TEST(zstream, DataCorrectU8) {
 //  EXPECT_THAT(TestStream<uint8_t>(1 << 26, 4, false), IsTrue());
 //}
@@ -263,31 +247,6 @@
 //TEST(zstream, DataCorrectU64_Rand) {
 //  EXPECT_THAT(TestStream<uint64_t>(1 << 26, 4, true), IsTrue());
 //}
-=======
-TEST(zstream, DataCorrectU8) {
-  EXPECT_THAT(TestStream<uint8_t>(1 << 26, 4, false), IsTrue());
-}
-
-TEST(zstream, DataCorrectI16) {
-  EXPECT_THAT(TestStream<int16_t>(1 << 26, 4, false), IsTrue());
-}
-
-TEST(zstream, DataCorrectU64) {
-  EXPECT_THAT(TestStream<uint64_t>(1 << 26, 4, false), IsTrue());
-}
-
-TEST(zstream, DataCorrectU8_Rand) {
-  EXPECT_THAT(TestStream<uint8_t>(1 << 26, 4, true), IsTrue());
-}
-
-TEST(zstream, DataCorrectI16_Rand) {
-  EXPECT_THAT(TestStream<int16_t>(1 << 26, 4, true), IsTrue());
-}
-
-TEST(zstream, DataCorrectU64_Rand) {
-  EXPECT_THAT(TestStream<uint64_t>(1 << 26, 4, true), IsTrue());
-}
->>>>>>> 8840fe3b
 
 template <typename T>
 bool TestBorrowStream(int num_bytes, int num_reader, bool randomize) {
@@ -320,29 +279,6 @@
   return passed;
 }
 
-<<<<<<< HEAD
-=======
-TEST(zstream, DataCorrectU8Borrow) {
-  EXPECT_THAT(TestBorrowStream<uint8_t>(1 << 26, 4, false), IsTrue());
-}
-
-TEST(zstream, DataCorrectI16Borrow) {
-  EXPECT_THAT(TestBorrowStream<int16_t>(1 << 26, 4, false), IsTrue());
-}
-
-TEST(zstream, DataCorrectU64Borrow) {
-  EXPECT_THAT(TestBorrowStream<uint64_t>(1 << 26, 4, false), IsTrue());
-}
-
-TEST(zstream, DataCorrectU8Borrow_Rand) {
-  EXPECT_THAT(TestBorrowStream<uint8_t>(1 << 26, 1, true), IsTrue());
-}
-
-TEST(zstream, DataCorrectI16Borrow_Rand) {
-  EXPECT_THAT(TestBorrowStream<int16_t>(1 << 26, 1, true), IsTrue());
-}
->>>>>>> 8840fe3b
-
 //TEST(zstream, DataCorrectU8Borrow) {
 //  EXPECT_THAT(TestBorrowStream<uint8_t>(1 << 26, 4, false), IsTrue());
 //}
